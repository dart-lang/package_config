--- conflicted
+++ resolved
@@ -1,9 +1,5 @@
 name: package_config
-<<<<<<< HEAD
-version: 1.9.1-dev
-=======
 version: 1.9.1
->>>>>>> eb8baf73
 description: Support for working with Package Configuration files.
 homepage: https://github.com/dart-lang/package_config
 
@@ -17,11 +13,8 @@
 dev_dependencies:
   test: ^1.6.4
   matcher: ^0.12.5
-<<<<<<< HEAD
   pedantic: ^1.8.0
-=======
-  pedantic: 1.8.0
+
   build_runner: ^1.0.0
   build_web_compilers: ^2.0.0
-  build_test: ^0.10.0
->>>>>>> eb8baf73
+  build_test: ^0.10.0